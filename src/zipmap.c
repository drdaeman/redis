--- conflicted
+++ resolved
@@ -360,30 +360,16 @@
     return len;
 }
 
-<<<<<<< HEAD
 /* Return the raw size in bytes of a zipmap, so that we can serialize
  * the zipmap on disk (or everywhere is needed) just writing the returned
  * amount of bytes of the C array starting at the zipmap pointer. */
 size_t zipmapBlobLen(unsigned char *zm) {
-    unsigned char *p = zipmapRewind(zm);
-    unsigned char *old = p;
-    while((p = zipmapNext(p,NULL,NULL,NULL,NULL)) != NULL) {
-        old = p;
-    }
-    return (old-zm)+1;
-}
-
-=======
-/* Return zipmap size in bytes. */
-size_t zipmapSize(unsigned char *zm) {
     unsigned int totlen;
     zipmapLookupRaw(zm,NULL,0,&totlen);
     return totlen;
 }
 
 #ifdef ZIPMAP_TEST_MAIN
-
->>>>>>> e4b49b8d
 void zipmapRepr(unsigned char *p) {
     unsigned int l;
 
